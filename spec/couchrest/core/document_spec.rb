require File.dirname(__FILE__) + '/../../spec_helper'

class Video < CouchRest::Document; end

describe CouchRest::Document do
  
  before(:all) do
    @couch = CouchRest.new
    @db    = @couch.database!(TESTDB)
  end

  describe "[]=" do
    before(:each) do
      @doc = CouchRest::Document.new
    end
    it "should work" do
      @doc["enamel"].should == nil
      @doc["enamel"] = "Strong"
      @doc["enamel"].should == "Strong"
    end
    it "[]= should convert to string" do
      @doc["enamel"].should == nil
      @doc[:enamel] = "Strong"
      @doc["enamel"].should == "Strong"
    end
    it "should read as a string" do
      @doc[:enamel] = "Strong"
      @doc[:enamel].should == "Strong"
    end
  end

  describe  "default database" do
    before(:each) do
      Video.use_database nil
    end
    it "should be set using use_database on the model" do
      Video.new.database.should be_nil
      Video.use_database @db
      Video.new.database.should == @db
      Video.use_database nil
    end
    
    it "should be overwritten by instance" do
      db = @couch.database('test')
      article = Video.new
      article.database.should be_nil
      article.database = db
      article.database.should_not be_nil
      article.database.should == db
    end
  end

  describe  "new" do
    before(:each) do
      @doc = CouchRest::Document.new("key" => [1,2,3], :more => "values")    
    end
    it "should create itself from a Hash" do
      @doc["key"].should == [1,2,3]
      @doc["more"].should == "values"
    end
    it "should not have rev and id" do
      @doc.rev.should be_nil
      @doc.id.should be_nil
    end
    
    it "should freak out when saving without a database" do
      lambda{@doc.save}.should raise_error(ArgumentError)
    end
    
<<<<<<< HEAD
  end

  # move to database spec
  describe  "saving using a database" do
    before(:all) do
      @doc = CouchRest::Document.new("key" => [1,2,3], :more => "values")    
      @db = reset_test_db!    
      @resp = @db.save_doc(@doc)
    end
    it "should apply the database" do
      @doc.database.should == @db    
    end
    it "should get id and rev" do
      @doc.id.should == @resp["id"]
      @doc.rev.should == @resp["rev"]
=======
  end

  # move to database spec
  describe  "saving using a database" do
    before(:all) do
      @doc = CouchRest::Document.new("key" => [1,2,3], :more => "values")    
      @db = reset_test_db!    
      @resp = @db.save_doc(@doc)
    end
    it "should apply the database" do
      @doc.database.should == @db    
    end
    it "should get id and rev" do
      @doc.id.should == @resp["id"]
      @doc.rev.should == @resp["rev"]
    end
  end

  describe  "bulk saving" do
    before :all do
      @db = reset_test_db!
    end

    it "should use the document bulk save cache" do
      doc = CouchRest::Document.new({"_id" => "bulkdoc", "val" => 3})
      doc.database = @db
      doc.save(true)
      lambda { doc.database.get(doc["_id"]) }.should raise_error(RestClient::ResourceNotFound)
      doc.database.bulk_save
      doc.database.get(doc["_id"])["val"].should == doc["val"]
    end
  end

  describe "getting from a database" do
    before(:all) do
      @db = reset_test_db!
      @resp = @db.save_doc({
        "key" => "value"
      })
      @doc = @db.get @resp['id']
    end
    it "should return a document" do
      @doc.should be_an_instance_of(CouchRest::Document)
    end
    it "should have a database" do
      @doc.database.should == @db
    end
    it "should be saveable and resavable" do
      @doc["more"] = "keys"
      @doc.save
      @db.get(@resp['id'])["more"].should == "keys"
      @doc["more"] = "these keys"    
      @doc.save
      @db.get(@resp['id'])["more"].should == "these keys"
    end
  end

  describe "destroying a document from a db" do
    before(:all) do
      @db = reset_test_db!
      @resp = @db.save_doc({
        "key" => "value"
      })
      @doc = @db.get @resp['id']
    end
    it "should make it disappear" do
      @doc.destroy
      lambda{@db.get @resp['id']}.should raise_error
    end
    it "should error when there's no db" do
      @doc = CouchRest::Document.new("key" => [1,2,3], :more => "values")    
      lambda{@doc.destroy}.should raise_error(ArgumentError)
>>>>>>> 60c57796
    end
  end

  describe  "bulk saving" do
    before :all do
      @db = reset_test_db!
    end

<<<<<<< HEAD
    it "should use the document bulk save cache" do
      doc = CouchRest::Document.new({"_id" => "bulkdoc", "val" => 3})
      doc.database = @db
      doc.save(true)
      lambda { doc.database.get(doc["_id"]) }.should raise_error(RestClient::ResourceNotFound)
      doc.database.bulk_save
      doc.database.get(doc["_id"])["val"].should == doc["val"]
    end
  end

  describe "getting from a database" do
    before(:all) do
      @db = reset_test_db!
      @resp = @db.save_doc({
        "key" => "value"
      })
      @doc = @db.get @resp['id']
    end
    it "should return a document" do
      @doc.should be_an_instance_of(CouchRest::Document)
    end
    it "should have a database" do
      @doc.database.should == @db
    end
    it "should be saveable and resavable" do
      @doc["more"] = "keys"
      @doc.save
      @db.get(@resp['id'])["more"].should == "keys"
      @doc["more"] = "these keys"    
      @doc.save
      @db.get(@resp['id'])["more"].should == "these keys"
    end
  end

  describe "destroying a document from a db" do
    before(:all) do
      @db = reset_test_db!
      @resp = @db.save_doc({
        "key" => "value"
      })
      @doc = @db.get @resp['id']
    end
    it "should make it disappear" do
      @doc.destroy
      lambda{@db.get @resp['id']}.should raise_error
    end
    it "should error when there's no db" do
      @doc = CouchRest::Document.new("key" => [1,2,3], :more => "values")    
      lambda{@doc.destroy}.should raise_error(ArgumentError)
=======
  describe "destroying a document from a db using bulk save" do
    before(:all) do
      @db = reset_test_db!
      @resp = @db.save_doc({
        "key" => "value"
      })
      @doc = @db.get @resp['id']
    end
    it "should defer actual deletion" do
      @doc.destroy(true)
      @doc['_id'].should == nil
      @doc['_rev'].should == nil
      lambda{@db.get @resp['id']}.should_not raise_error
      @db.bulk_save
      lambda{@db.get @resp['id']}.should raise_error
    end
  end

  describe "copying a document" do
    before :each do
      @db = reset_test_db!
      @resp = @db.save_doc({'key' => 'value'})
      @docid = 'new-location'
      @doc = @db.get(@resp['id'])
    end
    describe "to a new location" do
      it "should work" do
        @doc.copy @docid
        newdoc = @db.get(@docid)
        newdoc['key'].should == 'value'
      end
      it "should fail without a database" do
        lambda{CouchRest::Document.new({"not"=>"a real doc"}).copy}.should raise_error(ArgumentError)
      end
    end
    describe "to an existing location" do
      before :each do
        @db.save_doc({'_id' => @docid, 'will-exist' => 'here'})
      end
      it "should fail without a rev" do
        lambda{@doc.copy @docid}.should raise_error(RestClient::RequestFailed)
      end
      it "should succeed with a rev" do
        @to_be_overwritten = @db.get(@docid)
        @doc.copy "#{@docid}?rev=#{@to_be_overwritten['_rev']}"
        newdoc = @db.get(@docid)
        newdoc['key'].should == 'value'
      end
      it "should succeed given the doc to overwrite" do
        @to_be_overwritten = @db.get(@docid)
        @doc.copy @to_be_overwritten
        newdoc = @db.get(@docid)
        newdoc['key'].should == 'value'
      end
    end
  end

  describe "MOVE existing document" do
    before :each do
      @db = reset_test_db!
      @resp = @db.save_doc({'key' => 'value'})
      @docid = 'new-location'
      @doc = @db.get(@resp['id'])
    end
    describe "to a new location" do
      it "should work" do
        @doc.move @docid
        newdoc = @db.get(@docid)
        newdoc['key'].should == 'value'
        lambda {@db.get(@resp['id'])}.should raise_error(RestClient::ResourceNotFound)
      end
      it "should fail without a database" do
        lambda{CouchRest::Document.new({"not"=>"a real doc"}).move}.should raise_error(ArgumentError)
        lambda{CouchRest::Document.new({"_id"=>"not a real doc"}).move}.should raise_error(ArgumentError)
      end
    end
    describe "to an existing location" do
      before :each do
        @db.save_doc({'_id' => @docid, 'will-exist' => 'here'})
      end
      it "should fail without a rev" do
        lambda{@doc.move @docid}.should raise_error(RestClient::RequestFailed)
        lambda{@db.get(@resp['id'])}.should_not raise_error
      end
      it "should succeed with a rev" do
        @to_be_overwritten = @db.get(@docid)
        @doc.move "#{@docid}?rev=#{@to_be_overwritten['_rev']}"
        newdoc = @db.get(@docid)
        newdoc['key'].should == 'value'
        lambda {@db.get(@resp['id'])}.should raise_error(RestClient::ResourceNotFound)
      end
      it "should succeed given the doc to overwrite" do
        @to_be_overwritten = @db.get(@docid)
        @doc.move @to_be_overwritten
        newdoc = @db.get(@docid)
        newdoc['key'].should == 'value'
        lambda {@db.get(@resp['id'])}.should raise_error(RestClient::ResourceNotFound)
      end
>>>>>>> 60c57796
    end
  end

<<<<<<< HEAD

  describe "destroying a document from a db using bulk save" do
    before(:all) do
      @db = reset_test_db!
      @resp = @db.save_doc({
        "key" => "value"
      })
      @doc = @db.get @resp['id']
    end
    it "should defer actual deletion" do
      @doc.destroy(true)
      @doc['_id'].should == nil
      @doc['_rev'].should == nil
      lambda{@db.get @resp['id']}.should_not raise_error
      @db.bulk_save
      lambda{@db.get @resp['id']}.should raise_error
    end
  end

  describe "copying a document" do
    before :each do
      @db = reset_test_db!
      @resp = @db.save_doc({'key' => 'value'})
      @docid = 'new-location'
      @doc = @db.get(@resp['id'])
    end
    describe "to a new location" do
      it "should work" do
        @doc.copy @docid
        newdoc = @db.get(@docid)
        newdoc['key'].should == 'value'
      end
      it "should fail without a database" do
        lambda{CouchRest::Document.new({"not"=>"a real doc"}).copy}.should raise_error(ArgumentError)
      end
    end
    describe "to an existing location" do
      before :each do
        @db.save_doc({'_id' => @docid, 'will-exist' => 'here'})
      end
      it "should fail without a rev" do
        lambda{@doc.copy @docid}.should raise_error(RestClient::RequestFailed)
      end
      it "should succeed with a rev" do
        @to_be_overwritten = @db.get(@docid)
        @doc.copy "#{@docid}?rev=#{@to_be_overwritten['_rev']}"
        newdoc = @db.get(@docid)
        newdoc['key'].should == 'value'
      end
      it "should succeed given the doc to overwrite" do
        @to_be_overwritten = @db.get(@docid)
        @doc.copy @to_be_overwritten
        newdoc = @db.get(@docid)
        newdoc['key'].should == 'value'
      end
    end
  end

  describe "MOVE existing document" do
    before :each do
      @db = reset_test_db!
      @resp = @db.save_doc({'key' => 'value'})
      @docid = 'new-location'
      @doc = @db.get(@resp['id'])
    end
    describe "to a new location" do
      it "should work" do
        @doc.move @docid
        newdoc = @db.get(@docid)
        newdoc['key'].should == 'value'
        lambda {@db.get(@resp['id'])}.should raise_error(RestClient::ResourceNotFound)
      end
      it "should fail without a database" do
        lambda{CouchRest::Document.new({"not"=>"a real doc"}).move}.should raise_error(ArgumentError)
        lambda{CouchRest::Document.new({"_id"=>"not a real doc"}).move}.should raise_error(ArgumentError)
      end
    end
    describe "to an existing location" do
      before :each do
        @db.save_doc({'_id' => @docid, 'will-exist' => 'here'})
      end
      it "should fail without a rev" do
        lambda{@doc.move @docid}.should raise_error(RestClient::RequestFailed)
        lambda{@db.get(@resp['id'])}.should_not raise_error
      end
      it "should succeed with a rev" do
        @to_be_overwritten = @db.get(@docid)
        @doc.move "#{@docid}?rev=#{@to_be_overwritten['_rev']}"
        newdoc = @db.get(@docid)
        newdoc['key'].should == 'value'
        lambda {@db.get(@resp['id'])}.should raise_error(RestClient::ResourceNotFound)
      end
      it "should succeed given the doc to overwrite" do
        @to_be_overwritten = @db.get(@docid)
        @doc.move @to_be_overwritten
        newdoc = @db.get(@docid)
        newdoc['key'].should == 'value'
        lambda {@db.get(@resp['id'])}.should raise_error(RestClient::ResourceNotFound)
      end
=======
describe "dealing with attachments" do
  before do
    @db = reset_test_db!
    @attach = "<html><head><title>My Doc</title></head><body><p>Has words.</p></body></html>"
    response = @db.save({'key' => 'value'})
    @doc = @db.get(response['id'])
  end
  
  def append_attachment(name='test.html', attach=@attach)
    @doc['_attachments'] ||= {}
    @doc['_attachments'][name] = {
      'type' => 'text/html',
      'data' => attach
    }
    @doc.save
    @rev = @doc['_rev']
  end
  
  describe "PUTing an attachment directly to the doc" do
    before do
      @doc.put_attachment('test.html', @attach)
    end
    
    it "is there" do
      @db.fetch_attachment(@doc, 'test.html').should == @attach
    end
    
    it "updates the revision" do
      @doc['_rev'].should_not == @rev
    end
    
    it "updates attachments" do
      @attach2 = "<html><head><title>My Doc</title></head><body><p>Is Different.</p></body></html>"
      @doc.put_attachment('test.html', @attach2)
      @db.fetch_attachment(@doc, 'test.html').should == @attach2
    end
  end
  
  describe "fetching an attachment from a doc directly" do
    before do
      append_attachment
    end
    
    it "pulls the attachment" do
      @doc.fetch_attachment('test.html').should == @attach
    end
  end
  
  describe "deleting an attachment from a doc directly" do
    before do
      append_attachment
      @doc.delete_attachment('test.html')
    end
    
    it "removes it" do
      lambda { @db.fetch_attachment(@doc, 'test.html').should }.should raise_error(RestClient::ResourceNotFound)
    end
    
    it "updates the revision" do
      @doc['_rev'].should_not == @rev
>>>>>>> 60c57796
    end
  end
  
end<|MERGE_RESOLUTION|>--- conflicted
+++ resolved
@@ -67,23 +67,6 @@
       lambda{@doc.save}.should raise_error(ArgumentError)
     end
     
-<<<<<<< HEAD
-  end
-
-  # move to database spec
-  describe  "saving using a database" do
-    before(:all) do
-      @doc = CouchRest::Document.new("key" => [1,2,3], :more => "values")    
-      @db = reset_test_db!    
-      @resp = @db.save_doc(@doc)
-    end
-    it "should apply the database" do
-      @doc.database.should == @db    
-    end
-    it "should get id and rev" do
-      @doc.id.should == @resp["id"]
-      @doc.rev.should == @resp["rev"]
-=======
   end
 
   # move to database spec
@@ -156,7 +139,6 @@
     it "should error when there's no db" do
       @doc = CouchRest::Document.new("key" => [1,2,3], :more => "values")    
       lambda{@doc.destroy}.should raise_error(ArgumentError)
->>>>>>> 60c57796
     end
   end
 
@@ -165,57 +147,6 @@
       @db = reset_test_db!
     end
 
-<<<<<<< HEAD
-    it "should use the document bulk save cache" do
-      doc = CouchRest::Document.new({"_id" => "bulkdoc", "val" => 3})
-      doc.database = @db
-      doc.save(true)
-      lambda { doc.database.get(doc["_id"]) }.should raise_error(RestClient::ResourceNotFound)
-      doc.database.bulk_save
-      doc.database.get(doc["_id"])["val"].should == doc["val"]
-    end
-  end
-
-  describe "getting from a database" do
-    before(:all) do
-      @db = reset_test_db!
-      @resp = @db.save_doc({
-        "key" => "value"
-      })
-      @doc = @db.get @resp['id']
-    end
-    it "should return a document" do
-      @doc.should be_an_instance_of(CouchRest::Document)
-    end
-    it "should have a database" do
-      @doc.database.should == @db
-    end
-    it "should be saveable and resavable" do
-      @doc["more"] = "keys"
-      @doc.save
-      @db.get(@resp['id'])["more"].should == "keys"
-      @doc["more"] = "these keys"    
-      @doc.save
-      @db.get(@resp['id'])["more"].should == "these keys"
-    end
-  end
-
-  describe "destroying a document from a db" do
-    before(:all) do
-      @db = reset_test_db!
-      @resp = @db.save_doc({
-        "key" => "value"
-      })
-      @doc = @db.get @resp['id']
-    end
-    it "should make it disappear" do
-      @doc.destroy
-      lambda{@db.get @resp['id']}.should raise_error
-    end
-    it "should error when there's no db" do
-      @doc = CouchRest::Document.new("key" => [1,2,3], :more => "values")    
-      lambda{@doc.destroy}.should raise_error(ArgumentError)
-=======
   describe "destroying a document from a db using bulk save" do
     before(:all) do
       @db = reset_test_db!
@@ -314,111 +245,9 @@
         newdoc['key'].should == 'value'
         lambda {@db.get(@resp['id'])}.should raise_error(RestClient::ResourceNotFound)
       end
->>>>>>> 60c57796
-    end
-  end
-
-<<<<<<< HEAD
-
-  describe "destroying a document from a db using bulk save" do
-    before(:all) do
-      @db = reset_test_db!
-      @resp = @db.save_doc({
-        "key" => "value"
-      })
-      @doc = @db.get @resp['id']
-    end
-    it "should defer actual deletion" do
-      @doc.destroy(true)
-      @doc['_id'].should == nil
-      @doc['_rev'].should == nil
-      lambda{@db.get @resp['id']}.should_not raise_error
-      @db.bulk_save
-      lambda{@db.get @resp['id']}.should raise_error
-    end
-  end
-
-  describe "copying a document" do
-    before :each do
-      @db = reset_test_db!
-      @resp = @db.save_doc({'key' => 'value'})
-      @docid = 'new-location'
-      @doc = @db.get(@resp['id'])
-    end
-    describe "to a new location" do
-      it "should work" do
-        @doc.copy @docid
-        newdoc = @db.get(@docid)
-        newdoc['key'].should == 'value'
-      end
-      it "should fail without a database" do
-        lambda{CouchRest::Document.new({"not"=>"a real doc"}).copy}.should raise_error(ArgumentError)
-      end
-    end
-    describe "to an existing location" do
-      before :each do
-        @db.save_doc({'_id' => @docid, 'will-exist' => 'here'})
-      end
-      it "should fail without a rev" do
-        lambda{@doc.copy @docid}.should raise_error(RestClient::RequestFailed)
-      end
-      it "should succeed with a rev" do
-        @to_be_overwritten = @db.get(@docid)
-        @doc.copy "#{@docid}?rev=#{@to_be_overwritten['_rev']}"
-        newdoc = @db.get(@docid)
-        newdoc['key'].should == 'value'
-      end
-      it "should succeed given the doc to overwrite" do
-        @to_be_overwritten = @db.get(@docid)
-        @doc.copy @to_be_overwritten
-        newdoc = @db.get(@docid)
-        newdoc['key'].should == 'value'
-      end
-    end
-  end
-
-  describe "MOVE existing document" do
-    before :each do
-      @db = reset_test_db!
-      @resp = @db.save_doc({'key' => 'value'})
-      @docid = 'new-location'
-      @doc = @db.get(@resp['id'])
-    end
-    describe "to a new location" do
-      it "should work" do
-        @doc.move @docid
-        newdoc = @db.get(@docid)
-        newdoc['key'].should == 'value'
-        lambda {@db.get(@resp['id'])}.should raise_error(RestClient::ResourceNotFound)
-      end
-      it "should fail without a database" do
-        lambda{CouchRest::Document.new({"not"=>"a real doc"}).move}.should raise_error(ArgumentError)
-        lambda{CouchRest::Document.new({"_id"=>"not a real doc"}).move}.should raise_error(ArgumentError)
-      end
-    end
-    describe "to an existing location" do
-      before :each do
-        @db.save_doc({'_id' => @docid, 'will-exist' => 'here'})
-      end
-      it "should fail without a rev" do
-        lambda{@doc.move @docid}.should raise_error(RestClient::RequestFailed)
-        lambda{@db.get(@resp['id'])}.should_not raise_error
-      end
-      it "should succeed with a rev" do
-        @to_be_overwritten = @db.get(@docid)
-        @doc.move "#{@docid}?rev=#{@to_be_overwritten['_rev']}"
-        newdoc = @db.get(@docid)
-        newdoc['key'].should == 'value'
-        lambda {@db.get(@resp['id'])}.should raise_error(RestClient::ResourceNotFound)
-      end
-      it "should succeed given the doc to overwrite" do
-        @to_be_overwritten = @db.get(@docid)
-        @doc.move @to_be_overwritten
-        newdoc = @db.get(@docid)
-        newdoc['key'].should == 'value'
-        lambda {@db.get(@resp['id'])}.should raise_error(RestClient::ResourceNotFound)
-      end
-=======
+    end
+  end
+
 describe "dealing with attachments" do
   before do
     @db = reset_test_db!
@@ -479,7 +308,6 @@
     
     it "updates the revision" do
       @doc['_rev'].should_not == @rev
->>>>>>> 60c57796
     end
   end
   
