require File.expand_path("../../spec_helper", __FILE__)

describe "Model Attributes" do

  describe "no declarations" do
    class NoProtection < CouchRest::Model::Base
      use_database TEST_SERVER.default_database
      property :name
      property :phone
    end

    it "should not protect anything through new" do
      user = NoProtection.new(:name => "will", :phone => "555-5555")

      user.name.should == "will"
      user.phone.should == "555-5555"
    end

    it "should not protect anything through attributes=" do
      user = NoProtection.new
      user.attributes = {:name => "will", :phone => "555-5555"}

      user.name.should == "will"
      user.phone.should == "555-5555"
    end

    it "should recreate from the database properly" do
      user = NoProtection.new
      user.name = "will"
      user.phone = "555-5555"
      user.save!

      user = NoProtection.get(user.id)
      user.name.should == "will"
      user.phone.should == "555-5555"
    end
  end

  describe "Model Base", "accessible flag" do
    class WithAccessible < CouchRest::Model::Base
      use_database TEST_SERVER.default_database
      property :name, :accessible => true
      property :admin, :default => false
    end

    it { expect { WithAccessible.new(nil) }.to_not raise_error }

    it "should recognize accessible properties" do
      props = WithAccessible.accessible_properties.map { |prop| prop.name}
      props.should include("name")
      props.should_not include("admin")
    end

    it "should protect non-accessible properties set through new" do
      user = WithAccessible.new(:name => "will", :admin => true)

      user.name.should == "will"
      user.admin.should == false
    end

    it "should protect non-accessible properties set through attributes=" do
      user = WithAccessible.new
      user.attributes = {:name => "will", :admin => true}

      user.name.should == "will"
      user.admin.should == false
    end
  end

  describe "Model Base", "protected flag" do
    class WithProtected < CouchRest::Model::Base
      use_database TEST_SERVER.default_database
      property :name
      property :admin, :default => false, :protected => true
    end

    it { expect { WithProtected.new(nil) }.to_not raise_error }

    it "should recognize protected properties" do
      props = WithProtected.protected_properties.map { |prop| prop.name}
      props.should_not include("name")
      props.should include("admin")
    end

    it "should protect non-accessible properties set through new" do
      user = WithProtected.new(:name => "will", :admin => true)

      user.name.should == "will"
      user.admin.should == false
    end

    it "should protect non-accessible properties set through attributes=" do
      user = WithProtected.new
      user.attributes = {:name => "will", :admin => true}

      user.name.should == "will"
      user.admin.should == false
    end
  end

  describe "Model Base", "mixing protected and accessible flags" do
    class WithBothAndUnspecified < CouchRest::Model::Base
      use_database TEST_SERVER.default_database
      property :name, :accessible => true
      property :admin, :default => false, :protected => true
      property :phone, :default => 'unset phone number'
    end

    it { expect { WithBothAndUnspecified.new }.to_not raise_error }
<<<<<<< HEAD
=======
    it { expect { WithBothAndUnspecified.new(nil) }.to_not raise_error }
>>>>>>> bb667459

    it 'should assume that any unspecified property is protected by default' do
      user = WithBothAndUnspecified.new(:name => 'will', :admin => true, :phone => '555-1234')

      user.name.should == 'will'
      user.admin.should == false
      user.phone.should == 'unset phone number'
    end
  end

  describe "from database" do
    class WithProtected < CouchRest::Model::Base
      use_database TEST_SERVER.default_database
      property :name
      property :admin, :default => false, :protected => true
      view_by :name
    end

    before(:each) do
      @user = WithProtected.new
      @user.name = "will"
      @user.admin = true
      @user.save!
    end

    def verify_attrs(user)
      user.name.should  == "will"
      user.admin.should == true
    end

    it "Base#get should not strip protected attributes" do
      reloaded = WithProtected.get( @user.id )
      verify_attrs reloaded
    end

    it "Base#get! should not strip protected attributes" do
      reloaded = WithProtected.get!( @user.id )
      verify_attrs reloaded
    end

    it "Base#all should not strip protected attributes" do
      # all creates a CollectionProxy
      docs = WithProtected.all(:key => @user.id)
      docs.size.should == 1
      reloaded = docs.first
      verify_attrs reloaded
    end

    it "views should not strip protected attributes" do
      docs = WithProtected.by_name(:startkey => "will", :endkey => "will")
      reloaded = docs.first
      verify_attrs reloaded
    end
  end
end<|MERGE_RESOLUTION|>--- conflicted
+++ resolved
@@ -107,10 +107,6 @@
     end
 
     it { expect { WithBothAndUnspecified.new }.to_not raise_error }
-<<<<<<< HEAD
-=======
-    it { expect { WithBothAndUnspecified.new(nil) }.to_not raise_error }
->>>>>>> bb667459
 
     it 'should assume that any unspecified property is protected by default' do
       user = WithBothAndUnspecified.new(:name => 'will', :admin => true, :phone => '555-1234')
