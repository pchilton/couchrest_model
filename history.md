--- conflicted
+++ resolved
@@ -5,12 +5,8 @@
 * New Features
   * Properties with a nil value are now no longer sent to the database.
   * Now possible to build new objects via CastedArray#build
-<<<<<<< HEAD
   * Implement #get! and #find! class methods
-=======
-	* Implement #get! and #find! class methods
-	* Now is possible delete particular elements in casted array(Kostiantyn Kahanskyi)
->>>>>>> d9915054
+  * Now is possible delete particular elements in casted array(Kostiantyn Kahanskyi)
 
 * Minor fixes
   * #as_json now correctly uses ActiveSupports methods.
@@ -23,15 +19,10 @@
   * #destroy freezes object instead of removing _id and _rev, better for callbacks (pointer by karmi)
   * #destroyed? method now available
   * #reload no longer uses Hash#merge! which was causing issues with dirty tracking on casted models. (pointer by kostia)
-<<<<<<< HEAD
   * Non-property mass assignment on #new no longer possible without :directly_set_attributes option.
   * Using CouchRest 1.1.0.pre3. (No more Hashes!)
-
-
-=======
-	* Fixing problem assigning a CastedHash to a property declared as a Hash (Kostiantyn Kahanskyi, gfmtim)
-	
->>>>>>> d9915054
+  * Fixing problem assigning a CastedHash to a property declared as a Hash (Kostiantyn Kahanskyi, gfmtim)
+
 ## 1.1.0.beta5 - 2011-04-30
 
 * Major changes:
