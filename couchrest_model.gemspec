--- conflicted
+++ resolved
@@ -9,7 +9,7 @@
 
   s.required_rubygems_version = Gem::Requirement.new("> 1.3.1") if s.respond_to? :required_rubygems_version=
   s.authors = ["J. Chris Anderson", "Matt Aimonetti", "Marcos Tapajos", "Will Leinweber", "Sam Lown"]
-  s.date = %q{2010-08-23}
+  s.date = %q{2010-08-24}
   s.description = %q{CouchRest Model provides aditional features to the standard CouchRest Document class such as properties, view designs, associations, callbacks, typecasting and validations.}
   s.email = %q{jchris@apache.org}
   s.extra_rdoc_files = [
@@ -93,88 +93,64 @@
   s.homepage = %q{http://github.com/couchrest/couchrest_model}
   s.rdoc_options = ["--charset=UTF-8"]
   s.require_paths = ["lib"]
-  s.rubygems_version = %q{1.3.7}
+  s.rubygems_version = %q{1.3.6}
   s.summary = %q{Extends the CouchRest Document for advanced modelling.}
   s.test_files = [
-    "spec/couchrest/assocations_spec.rb",
-     "spec/couchrest/attachment_spec.rb",
+    "spec/spec_helper.rb",
+     "spec/couchrest/property_spec.rb",
+     "spec/couchrest/casted_spec.rb",
+     "spec/couchrest/subclass_spec.rb",
+     "spec/couchrest/persistence_spec.rb",
+     "spec/couchrest/casted_model_spec.rb",
      "spec/couchrest/attribute_protection_spec.rb",
-     "spec/couchrest/base_spec.rb",
-     "spec/couchrest/casted_model_spec.rb",
-     "spec/couchrest/casted_spec.rb",
-     "spec/couchrest/class_proxy_spec.rb",
-     "spec/couchrest/inherited_spec.rb",
-     "spec/couchrest/persistence_spec.rb",
-     "spec/couchrest/property_spec.rb",
-     "spec/couchrest/subclass_spec.rb",
+     "spec/couchrest/assocations_spec.rb",
      "spec/couchrest/validations.rb",
      "spec/couchrest/view_spec.rb",
+     "spec/couchrest/inherited_spec.rb",
+     "spec/couchrest/attachment_spec.rb",
+     "spec/couchrest/class_proxy_spec.rb",
+     "spec/couchrest/base_spec.rb",
      "spec/fixtures/base.rb",
+     "spec/fixtures/more/card.rb",
+     "spec/fixtures/more/event.rb",
+     "spec/fixtures/more/user.rb",
+     "spec/fixtures/more/sale_invoice.rb",
      "spec/fixtures/more/article.rb",
-     "spec/fixtures/more/card.rb",
-     "spec/fixtures/more/cat.rb",
-     "spec/fixtures/more/client.rb",
-     "spec/fixtures/more/course.rb",
-     "spec/fixtures/more/event.rb",
+     "spec/fixtures/more/service.rb",
      "spec/fixtures/more/invoice.rb",
      "spec/fixtures/more/person.rb",
      "spec/fixtures/more/question.rb",
+     "spec/fixtures/more/cat.rb",
+     "spec/fixtures/more/client.rb",
      "spec/fixtures/more/sale_entry.rb",
-     "spec/fixtures/more/sale_invoice.rb",
-     "spec/fixtures/more/service.rb",
-     "spec/fixtures/more/user.rb",
-     "spec/spec_helper.rb"
+     "spec/fixtures/more/course.rb"
   ]
 
   if s.respond_to? :specification_version then
     current_version = Gem::Specification::CURRENT_SPECIFICATION_VERSION
     s.specification_version = 3
 
-<<<<<<< HEAD
     if Gem::Version.new(Gem::RubyGemsVersion) >= Gem::Version.new('1.2.0') then
       s.add_runtime_dependency(%q<couchrest>, ["~> 1.0.0"])
       s.add_runtime_dependency(%q<mime-types>, ["~> 1.15"])
-      s.add_runtime_dependency(%q<activesupport>, ["~> 3.0.0.rc"])
       s.add_runtime_dependency(%q<activemodel>, ["~> 3.0.0.rc"])
       s.add_runtime_dependency(%q<tzinfo>, ["~> 0.3.22"])
+      s.add_runtime_dependency(%q<railties>, ["~> 3.0.0.rc"])
       s.add_development_dependency(%q<rspec>, ["~> 2.0.0.beta.19"])
     else
       s.add_dependency(%q<couchrest>, ["~> 1.0.0"])
       s.add_dependency(%q<mime-types>, ["~> 1.15"])
-      s.add_dependency(%q<activesupport>, ["~> 3.0.0.rc"])
       s.add_dependency(%q<activemodel>, ["~> 3.0.0.rc"])
       s.add_dependency(%q<tzinfo>, ["~> 0.3.22"])
+      s.add_dependency(%q<railties>, ["~> 3.0.0.rc"])
       s.add_dependency(%q<rspec>, ["~> 2.0.0.beta.19"])
-=======
-    if Gem::Version.new(Gem::VERSION) >= Gem::Version.new('1.2.0') then
-      s.add_runtime_dependency(%q<couchrest>, ["~> 1.0.0"])
-      s.add_runtime_dependency(%q<mime-types>, ["~> 1.15"])
-      s.add_runtime_dependency(%q<activesupport>, ["~> 2.3.5"])
-      s.add_runtime_dependency(%q<activemodel>, ["~> 3.0.0.beta4"])
-      s.add_runtime_dependency(%q<tzinfo>, ["~> 0.3.22"])
-      s.add_runtime_dependency(%q<railties>, [">= 3.0.0.rc"])
-    else
-      s.add_dependency(%q<couchrest>, ["~> 1.0.0"])
-      s.add_dependency(%q<mime-types>, ["~> 1.15"])
-      s.add_dependency(%q<activesupport>, ["~> 2.3.5"])
-      s.add_dependency(%q<activemodel>, ["~> 3.0.0.beta4"])
-      s.add_dependency(%q<tzinfo>, ["~> 0.3.22"])
-      s.add_dependency(%q<railties>, [">= 3.0.0.rc"])
->>>>>>> bb667459
     end
   else
     s.add_dependency(%q<couchrest>, ["~> 1.0.0"])
     s.add_dependency(%q<mime-types>, ["~> 1.15"])
-<<<<<<< HEAD
-    s.add_dependency(%q<activesupport>, ["~> 3.0.0.rc"])
     s.add_dependency(%q<activemodel>, ["~> 3.0.0.rc"])
     s.add_dependency(%q<tzinfo>, ["~> 0.3.22"])
+    s.add_dependency(%q<railties>, ["~> 3.0.0.rc"])
     s.add_dependency(%q<rspec>, ["~> 2.0.0.beta.19"])
-=======
-    s.add_dependency(%q<activesupport>, ["~> 2.3.5"])
-    s.add_dependency(%q<activemodel>, ["~> 3.0.0.beta4"])
-    s.add_dependency(%q<tzinfo>, ["~> 0.3.22"])
-    s.add_dependency(%q<railties>, [">= 3.0.0.rc"])
->>>>>>> bb667459
   end
 end
