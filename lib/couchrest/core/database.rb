require 'cgi'
require "base64"

module CouchRest
  class Database
    attr_reader :server, :host, :name, :root, :uri
    attr_accessor :bulk_save_cache_limit
     
    # Create a CouchRest::Database adapter for the supplied CouchRest::Server
    # and database name.
    #  
    # ==== Parameters
    # server<CouchRest::Server>:: database host
    # name<String>:: database name
    #
    def initialize(server, name)
      @name = name
      @server = server
      @host = server.uri
      @uri = @root = "#{host}/#{name}"
      @streamer = Streamer.new(self)
      @bulk_save_cache = []
      @bulk_save_cache_limit = 50
    end
    
    # returns the database's uri
    def to_s
      @uri
    end
    
    # GET the database info from CouchDB
    def info
      CouchRest.get @uri
    end
    
    # Query the <tt>_all_docs</tt> view. Accepts all the same arguments as view.
    def documents(params = {})
      keys = params.delete(:keys)
      url = CouchRest.paramify_url "#{@uri}/_all_docs", params
      if keys
        CouchRest.post(url, {:keys => keys})
      else
        CouchRest.get url
      end
    end
  
    # POST a temporary view function to CouchDB for querying. This is not
    # recommended, as you don't get any performance benefit from CouchDB's
    # materialized views. Can be quite slow on large databases.
    def slow_view(funcs, params = {})
      keys = params.delete(:keys)
      funcs = funcs.merge({:keys => keys}) if keys
      url = CouchRest.paramify_url "#{@uri}/_temp_view", params
      JSON.parse(RestClient.post(url, funcs.to_json, {"Content-Type" => 'application/json'}))
    end
    
    # backwards compatibility is a plus
    alias :temp_view :slow_view
  
    # Query a CouchDB view as defined by a <tt>_design</tt> document. Accepts
    # paramaters as described in http://wiki.apache.org/couchdb/HttpViewApi
    def view(name, params = {}, &block)
      keys = params.delete(:keys)
      url = CouchRest.paramify_url "#{@uri}/_view/#{name}", params
      if keys
        CouchRest.post(url, {:keys => keys})
      else
        if block_given?
          @streamer.view(name, params, &block)
        else
          CouchRest.get url
        end
      end
    end
    
    # GET a document from CouchDB, by id. Returns a Ruby Hash.
    def get(id)
      slug = escape_docid(id)
      hash = CouchRest.get("#{@uri}/#{slug}")
      doc = if /^_design/ =~ hash["_id"]
        Design.new(hash)
      else
        Document.new(hash)
      end
      doc.database = self
      doc
    end
    
    # GET an attachment directly from CouchDB
<<<<<<< HEAD
    def fetch_attachment(docid, name)
      slug = escape_docid(docid)        
      name = CGI.escape(name)
      RestClient.get "#{@uri}/#{slug}/#{name}"
=======
    def fetch_attachment(doc, name)
      # slug = escape_docid(docid)        
      # name = CGI.escape(name)

      uri = uri_for_attachment(doc, name)
      
      RestClient.get uri
      # "#{@uri}/#{slug}/#{name}"
>>>>>>> 60c57796
    end
    
    # PUT an attachment directly to CouchDB
    def put_attachment(doc, name, file, options = {})
      docid = escape_docid(doc['_id'])
      name = CGI.escape(name)
<<<<<<< HEAD
      uri = if doc['_rev']
        "#{@uri}/#{docid}/#{name}?rev=#{doc['_rev']}"
      else
        "#{@uri}/#{docid}/#{name}"
      end
        
=======
      uri = uri_for_attachment(doc, name)       
>>>>>>> 60c57796
      JSON.parse(RestClient.put(uri, file, options))
    end
    
    # DELETE an attachment directly from CouchDB
    def delete_attachment doc, name
      uri = uri_for_attachment(doc, name)
      # this needs a rev
      JSON.parse(RestClient.delete(uri))
    end
    
    # Save a document to CouchDB. This will use the <tt>_id</tt> field from
    # the document as the id for PUT, or request a new UUID from CouchDB, if
    # no <tt>_id</tt> is present on the document. IDs are attached to
    # documents on the client side because POST has the curious property of
    # being automatically retried by proxies in the event of network
    # segmentation and lost responses.
    #
    # If <tt>bulk</tt> is true (false by default) the document is cached for bulk-saving later.
    # Bulk saving happens automatically when #bulk_save_cache limit is exceded, or on the next non bulk save.
    def save_doc(doc, bulk = false)
      if doc['_attachments']
        doc['_attachments'] = encode_attachments(doc['_attachments'])
      end
      if bulk
        @bulk_save_cache << doc
        return bulk_save if @bulk_save_cache.length >= @bulk_save_cache_limit
        return {"ok" => true} # Compatibility with Document#save
      elsif !bulk && @bulk_save_cache.length > 0
        bulk_save
      end
      result = if doc['_id']
        slug = escape_docid(doc['_id'])        
        CouchRest.put "#{@uri}/#{slug}", doc
      else
        begin
          slug = doc['_id'] = @server.next_uuid
          CouchRest.put "#{@uri}/#{slug}", doc
        rescue #old version of couchdb
          CouchRest.post @uri, doc
        end
      end
      if result['ok']
        doc['_id'] = result['id']
        doc['_rev'] = result['rev']
        doc.database = self if doc.respond_to?(:database=)
      end
      result
    end
    
    ### DEPRECATION NOTICE
    def save(doc, bulk=false)
      puts "CouchRest::Database's save method is being deprecated, please use save_doc instead"
      save_doc(doc, bulk)
    end
    
    
    # POST an array of documents to CouchDB. If any of the documents are
    # missing ids, supply one from the uuid cache.
    #
    # If called with no arguments, bulk saves the cache of documents to be bulk saved.
    def bulk_save(docs = nil, use_uuids = true)
      if docs.nil?
        docs = @bulk_save_cache
        @bulk_save_cache = []
      end
      if (use_uuids) 
        ids, noids = docs.partition{|d|d['_id']}
        uuid_count = [noids.length, @server.uuid_batch_count].max
        noids.each do |doc|
          nextid = @server.next_uuid(uuid_count) rescue nil
          doc['_id'] = nextid if nextid
        end
      end
      CouchRest.post "#{@uri}/_bulk_docs", {:docs => docs}
    end
    
    # DELETE the document from CouchDB that has the given <tt>_id</tt> and
    # <tt>_rev</tt>.
    #
    # If <tt>bulk</tt> is true (false by default) the deletion is recorded for bulk-saving (bulk-deletion :) later.
    # Bulk saving happens automatically when #bulk_save_cache limit is exceded, or on the next non bulk save.
    def delete_doc(doc, bulk = false)
      raise ArgumentError, "_id and _rev required for deleting" unless doc['_id'] && doc['_rev']      
      if bulk
        @bulk_save_cache << { '_id' => doc['_id'], '_rev' => doc['_rev'], '_deleted' => true }
        return bulk_save if @bulk_save_cache.length >= @bulk_save_cache_limit
        return { "ok" => true } # Mimic the non-deferred version
      end
      slug = escape_docid(doc['_id'])        
      CouchRest.delete "#{@uri}/#{slug}?rev=#{doc['_rev']}"
    end
    
    ### DEPRECATION NOTICE
    def delete(doc, bulk=false)
      puts "CouchRest::Database's delete method is being deprecated, please use delete_doc instead"
      delete_doc(doc, bulk)
    end
    
    # COPY an existing document to a new id. If the destination id currently exists, a rev must be provided.
    # <tt>dest</tt> can take one of two forms if overwriting: "id_to_overwrite?rev=revision" or the actual doc
    # hash with a '_rev' key
    def copy_doc(doc, dest)
      raise ArgumentError, "_id is required for copying" unless doc['_id']
      slug = escape_docid(doc['_id'])        
      destination = if dest.respond_to?(:has_key?) && dest['_id'] && dest['_rev']
        "#{dest['_id']}?rev=#{dest['_rev']}"
      else
        dest
      end
      CouchRest.copy "#{@uri}/#{slug}", destination
    end
    
    ### DEPRECATION NOTICE
    def copy(doc, dest)
      puts "CouchRest::Database's copy method is being deprecated, please use copy_doc instead"
      copy_doc(doc, dest)
    end
    
    # MOVE an existing document to a new id. If the destination id currently exists, a rev must be provided.
    # <tt>dest</tt> can take one of two forms if overwriting: "id_to_overwrite?rev=revision" or the actual doc
    # hash with a '_rev' key
    def move_doc(doc, dest)
      raise ArgumentError, "_id and _rev are required for moving" unless doc['_id'] && doc['_rev']
      slug = escape_docid(doc['_id'])        
      destination = if dest.respond_to?(:has_key?) && dest['_id'] && dest['_rev']
        "#{dest['_id']}?rev=#{dest['_rev']}"
      else
        dest
      end
      CouchRest.move "#{@uri}/#{slug}?rev=#{doc['_rev']}", destination
    end
    
    ### DEPRECATION NOTICE
    def move(doc, dest)
      puts "CouchRest::Database's move method is being deprecated, please use move_doc instead"
      move_doc(doc, dest)
    end
    
    # Compact the database, removing old document revisions and optimizing space use.
    def compact!
      CouchRest.post "#{@uri}/_compact"
<<<<<<< HEAD
    end
    
    # Create the database
    def create!
      bool = server.create_db(@name) rescue false
      bool && true
    end
    
    # Delete and re create the database
    def recreate!
      delete!
      create!
    rescue RestClient::ResourceNotFound
    ensure
      create!
=======
>>>>>>> 60c57796
    end
    
    # Create the database
    def create!
      bool = server.create_db(@name) rescue false
      bool && true
    end
    
    # Delete and re create the database
    def recreate!
      delete!
      create!
    rescue RestClient::ResourceNotFound
    ensure
      create!
    end
    
    # Replicates via "pulling" from another database to this database. Makes no attempt to deal with conflicts.
    def replicate_from other_db
      raise ArgumentError, "must provide a CouchReset::Database" unless other_db.kind_of?(CouchRest::Database)
      CouchRest.post "#{@host}/_replicate", :source => other_db.root, :target => name
    end
    
    # Replicates via "pushing" to another database. Makes no attempt to deal with conflicts.
    def replicate_to other_db
      raise ArgumentError, "must provide a CouchReset::Database" unless other_db.kind_of?(CouchRest::Database)
      CouchRest.post "#{@host}/_replicate", :target => other_db.root, :source => name
    end
    
    # DELETE the database itself. This is not undoable and could be rather
    # catastrophic. Use with care!
    def delete!
      CouchRest.delete @uri
    end

    private
<<<<<<< HEAD

    def escape_docid(id)    
=======
    
    def uri_for_attachment doc, name
      if doc.is_a?(String)
        puts "CouchRest::Database#fetch_attachment will eventually require a doc as the first argument, not a doc.id"
        docid = doc
        rev = nil
      else
        docid = doc['_id']
        rev = doc['_rev']
      end
      docid = escape_docid(docid)
      name = CGI.escape(name)
      rev = "?rev=#{doc['_rev']}" if rev
      "#{@root}/#{docid}/#{name}#{rev}"
    end
    
    def escape_docid id      
>>>>>>> 60c57796
      /^_design\/(.*)/ =~ id ? "_design/#{CGI.escape($1)}" : CGI.escape(id) 
    end

    def encode_attachments(attachments)
      attachments.each do |k,v|
        next if v['stub']
        v['data'] = base64(v['data'])
      end
      attachments
    end

    def base64(data)
      Base64.encode64(data).gsub(/\s/,'')
    end
  end
end<|MERGE_RESOLUTION|>--- conflicted
+++ resolved
@@ -87,12 +87,6 @@
     end
     
     # GET an attachment directly from CouchDB
-<<<<<<< HEAD
-    def fetch_attachment(docid, name)
-      slug = escape_docid(docid)        
-      name = CGI.escape(name)
-      RestClient.get "#{@uri}/#{slug}/#{name}"
-=======
     def fetch_attachment(doc, name)
       # slug = escape_docid(docid)        
       # name = CGI.escape(name)
@@ -101,23 +95,13 @@
       
       RestClient.get uri
       # "#{@uri}/#{slug}/#{name}"
->>>>>>> 60c57796
     end
     
     # PUT an attachment directly to CouchDB
     def put_attachment(doc, name, file, options = {})
       docid = escape_docid(doc['_id'])
       name = CGI.escape(name)
-<<<<<<< HEAD
-      uri = if doc['_rev']
-        "#{@uri}/#{docid}/#{name}?rev=#{doc['_rev']}"
-      else
-        "#{@uri}/#{docid}/#{name}"
-      end
-        
-=======
       uri = uri_for_attachment(doc, name)       
->>>>>>> 60c57796
       JSON.parse(RestClient.put(uri, file, options))
     end
     
@@ -259,7 +243,6 @@
     # Compact the database, removing old document revisions and optimizing space use.
     def compact!
       CouchRest.post "#{@uri}/_compact"
-<<<<<<< HEAD
     end
     
     # Create the database
@@ -275,23 +258,6 @@
     rescue RestClient::ResourceNotFound
     ensure
       create!
-=======
->>>>>>> 60c57796
-    end
-    
-    # Create the database
-    def create!
-      bool = server.create_db(@name) rescue false
-      bool && true
-    end
-    
-    # Delete and re create the database
-    def recreate!
-      delete!
-      create!
-    rescue RestClient::ResourceNotFound
-    ensure
-      create!
     end
     
     # Replicates via "pulling" from another database to this database. Makes no attempt to deal with conflicts.
@@ -313,10 +279,6 @@
     end
 
     private
-<<<<<<< HEAD
-
-    def escape_docid(id)    
-=======
     
     def uri_for_attachment doc, name
       if doc.is_a?(String)
@@ -334,7 +296,6 @@
     end
     
     def escape_docid id      
->>>>>>> 60c57796
       /^_design\/(.*)/ =~ id ? "_design/#{CGI.escape($1)}" : CGI.escape(id) 
     end
 
