--- conflicted
+++ resolved
@@ -2,11 +2,7 @@
   module Model
     class Base < CouchRest::Document
 
-<<<<<<< HEAD
-      extend ActiveModel::Naming
-=======
       extend  ActiveModel::Naming
->>>>>>> 90d99c08
       include ActiveModel::Conversion
 
       include CouchRest::Model::Configuration
