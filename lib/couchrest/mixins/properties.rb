require 'time'
require File.join(File.dirname(__FILE__), '..', 'more', 'property')

class Time                       
  # returns a local time value much faster than Time.parse
  def self.mktime_with_offset(string)
    string =~ /(\d{4})\/(\d{2})\/(\d{2}) (\d{2}):(\d{2}):(\d{2}) ([\+\-])(\d{2})/
    # $1 = year
    # $2 = month
    # $3 = day
    # $4 = hours
    # $5 = minutes
    # $6 = seconds
    # $7 = time zone direction
    # $8 = tz difference
    # utc time with wrong TZ info: 
    time = mktime($1, RFC2822_MONTH_NAME[$2.to_i - 1], $3, $4, $5, $6, $7)
    tz_difference = ("#{$7 == '-' ? '+' : '-'}#{$8}".to_i * 3600)
    time + tz_difference + zone_offset(time.zone) 
  end 
end

module CouchRest
  module Mixins
    module Properties
      
      class IncludeError < StandardError; end
      
      def self.included(base)
        base.class_eval <<-EOS, __FILE__, __LINE__ + 1
            extlib_inheritable_accessor(:properties) unless self.respond_to?(:properties)
            self.properties ||= []
        EOS
        base.extend(ClassMethods)
        raise CouchRest::Mixins::Properties::IncludeError, "You can only mixin Properties in a class responding to [] and []=, if you tried to mixin CastedModel, make sure your class inherits from Hash or responds to the proper methods" unless (base.new.respond_to?(:[]) && base.new.respond_to?(:[]=))
      end
      
      def apply_defaults
        return if self.respond_to?(:new?) && (new? == false)
        return unless self.class.respond_to?(:properties) 
        return if self.class.properties.empty?
        # TODO: cache the default object
        self.class.properties.each do |property|
          key = property.name.to_s
          # let's make sure we have a default
          unless property.default.nil?
              if property.default.class == Proc
                self[key] = property.default.call
              else
                self[key] = Marshal.load(Marshal.dump(property.default))
              end
            end
        end
      end
      
      def cast_keys
        return unless self.class.properties
        self.class.properties.each do |property|
<<<<<<< HEAD
          cast_property(property)
=======
          next unless property.casted
          key = self.has_key?(property.name) ? property.name : property.name.to_sym
          # Don't cast the property unless it has a value
          next unless self[key]   
          target = property.type
          if target.is_a?(Array)
            klass = ::CouchRest.constantize(target[0])
            self[property.name] = self[key].collect do |value|
              # Auto parse Time objects
              obj = ( (property.init_method == 'new') && klass == Time) ? Time.parse(value) : klass.send(property.init_method, value)
              obj.casted_by = self if obj.respond_to?(:casted_by)
              obj 
            end
          else
            # Auto parse Time objects
            self[property.name] = if ((property.init_method == 'new') && target == 'Time')
              # Using custom time parsing method because Ruby's default method is toooo slow 
              self[key].is_a?(String) ? Time.mktime_with_offset(self[key].dup) : self[key]
            # Float instances don't get initialized with #new
            elsif ((property.init_method == 'new') && target == 'Float')
              cast_float(self[key])
            # 'boolean' type is simply used to generate a property? accessor method
            elsif ((property.init_method == 'new') && target == 'boolean')
              self[key]
            else
              # Let people use :send as a Time parse arg
              klass = ::CouchRest.constantize(target)
              klass.send(property.init_method, self[key].dup)   
            end  
            self[property.name].casted_by = self if self[property.name].respond_to?(:casted_by)
          end 
          
>>>>>>> 6811745a
        end
      end
      
      def cast_property(property, assigned=false)
        return unless property.casted
        key = self.has_key?(property.name) ? property.name : property.name.to_sym
        # Don't cast the property unless it has a value
        return unless self[key]
        target = property.type
        if target.is_a?(Array)
          klass = ::CouchRest.constantize(target[0])
          arr = self[key].dup.collect do |value|
            unless value.instance_of?(klass)
              value = convert_property_value(property, klass, value)
            end
            associate_casted_to_parent(value, assigned)
            value
          end
          self[key] = klass != String ? CastedArray.new(arr) : arr
          self[key].casted_by = self if self[key].respond_to?(:casted_by)
        else
          klass = ::CouchRest.constantize(target)
          unless self[key].instance_of?(klass)
            self[key] = convert_property_value(property, klass, self[property.name])
          end
          associate_casted_to_parent(self[property.name], assigned)
        end
        
      end
      
      def associate_casted_to_parent(casted, assigned)
        casted.casted_by = self if casted.respond_to?(:casted_by)
        casted.document_saved = true if !assigned && casted.respond_to?(:document_saved)
      end
      
      def convert_property_value(property, klass, value)
        if ((property.init_method == 'new') && klass.to_s == 'Time')
          # Using custom time parsing method because Ruby's default method is toooo slow
          value.is_a?(String) ? Time.mktime_with_offset(value.dup) : value
        # Float instances don't get initialized with #new
        elsif ((property.init_method == 'new') && klass.to_s == 'Float')
          cast_float(value)
        else
          klass.send(property.init_method, value.dup)
        end
      end
      
      def cast_property_by_name(property_name)
        return unless self.class.properties
        property = self.class.properties.detect{|property| property.name == property_name}
        return unless property
        cast_property(property, true)
      end
      
      def cast_float(value)
        begin 
          Float(value)
        rescue
          value
        end
      end
      
      module ClassMethods
        
        def property(name, options={})
          existing_property = self.properties.find{|p| p.name == name.to_s}
          if existing_property.nil? || (existing_property.default != options[:default])
            define_property(name, options)
          end
        end
        
        protected
        
          # This is not a thread safe operation, if you have to set new properties at runtime
          # make sure to use a mutex.
          def define_property(name, options={})
            # check if this property is going to casted
            options[:casted] = options[:cast_as] ? options[:cast_as] : false
            property = CouchRest::Property.new(name, (options.delete(:cast_as) || options.delete(:type)), options)
            create_property_getter(property) 
            create_property_setter(property) unless property.read_only == true
            properties << property
          end
          
          # defines the getter for the property (and optional aliases)
          def create_property_getter(property)
            # meth = property.name
            class_eval <<-EOS, __FILE__, __LINE__ + 1
              def #{property.name}
                self['#{property.name}']
              end
            EOS

            if property.type == 'boolean'
              class_eval <<-EOS, __FILE__, __LINE__
                def #{property.name}?
                  if self['#{property.name}'].nil? || self['#{property.name}'] == false || self['#{property.name}'].to_s.downcase == 'false'
                    false
                  else
                    true
                  end
                end
              EOS
            end

            if property.alias
              class_eval <<-EOS, __FILE__, __LINE__ + 1
                alias #{property.alias.to_sym} #{property.name.to_sym}
              EOS
            end
          end

          # defines the setter for the property (and optional aliases)
          def create_property_setter(property)
            property_name = property.name
            class_eval <<-EOS
              def #{property_name}=(value)
                self['#{property_name}'] = value
                cast_property_by_name('#{property_name}')
              end
            EOS

            if property.alias
              class_eval <<-EOS
                alias #{property.alias.to_sym}= #{property_name.to_sym}=
              EOS
            end
          end
          
      end # module ClassMethods
      
    end
  end
end<|MERGE_RESOLUTION|>--- conflicted
+++ resolved
@@ -56,42 +56,7 @@
       def cast_keys
         return unless self.class.properties
         self.class.properties.each do |property|
-<<<<<<< HEAD
           cast_property(property)
-=======
-          next unless property.casted
-          key = self.has_key?(property.name) ? property.name : property.name.to_sym
-          # Don't cast the property unless it has a value
-          next unless self[key]   
-          target = property.type
-          if target.is_a?(Array)
-            klass = ::CouchRest.constantize(target[0])
-            self[property.name] = self[key].collect do |value|
-              # Auto parse Time objects
-              obj = ( (property.init_method == 'new') && klass == Time) ? Time.parse(value) : klass.send(property.init_method, value)
-              obj.casted_by = self if obj.respond_to?(:casted_by)
-              obj 
-            end
-          else
-            # Auto parse Time objects
-            self[property.name] = if ((property.init_method == 'new') && target == 'Time')
-              # Using custom time parsing method because Ruby's default method is toooo slow 
-              self[key].is_a?(String) ? Time.mktime_with_offset(self[key].dup) : self[key]
-            # Float instances don't get initialized with #new
-            elsif ((property.init_method == 'new') && target == 'Float')
-              cast_float(self[key])
-            # 'boolean' type is simply used to generate a property? accessor method
-            elsif ((property.init_method == 'new') && target == 'boolean')
-              self[key]
-            else
-              # Let people use :send as a Time parse arg
-              klass = ::CouchRest.constantize(target)
-              klass.send(property.init_method, self[key].dup)   
-            end  
-            self[property.name].casted_by = self if self[property.name].respond_to?(:casted_by)
-          end 
-          
->>>>>>> 6811745a
         end
       end
       
@@ -100,9 +65,8 @@
         key = self.has_key?(property.name) ? property.name : property.name.to_sym
         # Don't cast the property unless it has a value
         return unless self[key]
-        target = property.type
-        if target.is_a?(Array)
-          klass = ::CouchRest.constantize(target[0])
+        if property.type.is_a?(Array)
+          klass = ::CouchRest.constantize(property.type[0])
           arr = self[key].dup.collect do |value|
             unless value.instance_of?(klass)
               value = convert_property_value(property, klass, value)
@@ -113,7 +77,12 @@
           self[key] = klass != String ? CastedArray.new(arr) : arr
           self[key].casted_by = self if self[key].respond_to?(:casted_by)
         else
-          klass = ::CouchRest.constantize(target)
+          if property.type == 'boolean'
+            klass = TrueClass
+          else
+            klass = ::CouchRest.constantize(property.type)
+          end
+          
           unless self[key].instance_of?(klass)
             self[key] = convert_property_value(property, klass, self[property.name])
           end
@@ -128,12 +97,15 @@
       end
       
       def convert_property_value(property, klass, value)
-        if ((property.init_method == 'new') && klass.to_s == 'Time')
+        if ((property.init_method == 'new') && klass == Time)
           # Using custom time parsing method because Ruby's default method is toooo slow
           value.is_a?(String) ? Time.mktime_with_offset(value.dup) : value
         # Float instances don't get initialized with #new
-        elsif ((property.init_method == 'new') && klass.to_s == 'Float')
+        elsif ((property.init_method == 'new') && klass == Float)
           cast_float(value)
+          # 'boolean' type is simply used to generate a property? accessor method
+        elsif ((property.init_method == 'new') && klass == TrueClass)
+          value
         else
           klass.send(property.init_method, value.dup)
         end
