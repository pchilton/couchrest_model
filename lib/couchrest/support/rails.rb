--- conflicted
+++ resolved
@@ -12,35 +12,6 @@
   end
 
 
-<<<<<<< HEAD
-CouchRest::Document.class_eval do
-  # Need this when passing doc to a resourceful route
-  alias_method :to_param, :id
-  
-  # Hack so that CouchRest::Document, which descends from Hash,
-  # doesn't appear to Rails routing as a Hash of options
-  def is_a?(o)
-    return false if o == Hash
-    super
-  end
-  alias_method :kind_of?, :is_a?
-  
-  # Gives extended doc a seamless logger
-  def logger
-    ActiveRecord::Base.logger
-  end
-end
-
-CouchRest::CastedModel.class_eval do
-  # The to_param method is needed for rails to generate resourceful routes.
-  # In your controller, remember that it's actually the id of the document.
-  def id
-    return nil if base_doc.nil?
-    base_doc.id
-  end
-  alias_method :to_param, :id
-end
-=======
   CouchRest::Document.class_eval do
     # Need this when passing doc to a resourceful route
     alias_method :to_param, :id
@@ -68,7 +39,6 @@
     end
     alias_method :to_param, :id
   end
->>>>>>> 92d7fdb9
 
   require Pathname.new(File.dirname(__FILE__)).join('..', 'validation', 'validation_errors')
 
